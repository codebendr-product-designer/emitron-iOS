--- conflicted
+++ resolved
@@ -38,11 +38,7 @@
 		B63834C122DFD2E60096D9F8 /* ContentDetailsMC.swift in Sources */ = {isa = PBXBuildFile; fileRef = B63834C022DFD2E60096D9F8 /* ContentDetailsMC.swift */; };
 		B6419BB322EF5622003AC14E /* Logger.swift in Sources */ = {isa = PBXBuildFile; fileRef = B6419BB222EF5622003AC14E /* Logger.swift */; };
 		B6419BB522EF59F5003AC14E /* DomainsMC.swift in Sources */ = {isa = PBXBuildFile; fileRef = B6419BB422EF59F5003AC14E /* DomainsMC.swift */; };
-<<<<<<< HEAD
-		B667789E2300705E003EEBAB /* Progression.swift in Sources */ = {isa = PBXBuildFile; fileRef = B667789D2300705E003EEBAB /* Progression.swift */; };
-=======
-		B66778A02300CFFF003EEBAB /* ProgressBarView.swift in Sources */ = {isa = PBXBuildFile; fileRef = B667789F2300CFFF003EEBAB /* ProgressBarView.swift */; };
->>>>>>> 9221ffd4
+		B66778A223044BDF003EEBAB /* Progression.swift in Sources */ = {isa = PBXBuildFile; fileRef = B66778A123044BDF003EEBAB /* Progression.swift */; };
 		B682F8C722EB096300CBF2CC /* Filters.swift in Sources */ = {isa = PBXBuildFile; fileRef = B682F8C622EB096300CBF2CC /* Filters.swift */; };
 		B695033522D4BE7600CE0391 /* Bitter-Bold.ttf in Resources */ = {isa = PBXBuildFile; fileRef = B6D7DC4822C7AFEC006DD325 /* Bitter-Bold.ttf */; };
 		B695033622D4BE7800CE0391 /* Bitter-Regular.ttf in Resources */ = {isa = PBXBuildFile; fileRef = B6D7DC4A22C7AFEC006DD325 /* Bitter-Regular.ttf */; };
@@ -161,11 +157,7 @@
 		B63834C022DFD2E60096D9F8 /* ContentDetailsMC.swift */ = {isa = PBXFileReference; lastKnownFileType = sourcecode.swift; path = ContentDetailsMC.swift; sourceTree = "<group>"; };
 		B6419BB222EF5622003AC14E /* Logger.swift */ = {isa = PBXFileReference; fileEncoding = 4; lastKnownFileType = sourcecode.swift; path = Logger.swift; sourceTree = "<group>"; };
 		B6419BB422EF59F5003AC14E /* DomainsMC.swift */ = {isa = PBXFileReference; fileEncoding = 4; lastKnownFileType = sourcecode.swift; path = DomainsMC.swift; sourceTree = "<group>"; };
-<<<<<<< HEAD
-		B667789D2300705E003EEBAB /* Progression.swift */ = {isa = PBXFileReference; lastKnownFileType = sourcecode.swift; name = Progression.swift; path = "../../../../../../../../../System/Volumes/Data/Users/leamaroltsonnenschein/Local/Github/emitron-iOS/Emitron/Emitron/Persistence/NSManagedObjects/Progression.swift"; sourceTree = "<group>"; };
-=======
-		B667789F2300CFFF003EEBAB /* ProgressBarView.swift */ = {isa = PBXFileReference; lastKnownFileType = sourcecode.swift; path = ProgressBarView.swift; sourceTree = "<group>"; };
->>>>>>> 9221ffd4
+		B66778A123044BDF003EEBAB /* Progression.swift */ = {isa = PBXFileReference; fileEncoding = 4; lastKnownFileType = sourcecode.swift; path = Progression.swift; sourceTree = "<group>"; };
 		B682F8C622EB096300CBF2CC /* Filters.swift */ = {isa = PBXFileReference; fileEncoding = 4; lastKnownFileType = sourcecode.swift; path = Filters.swift; sourceTree = "<group>"; };
 		B6C0F0CE22D5D3EE00012839 /* TabNavView.swift */ = {isa = PBXFileReference; lastKnownFileType = sourcecode.swift; path = TabNavView.swift; sourceTree = "<group>"; };
 		B6C0F0D022D5D43B00012839 /* MyTutorialsView.swift */ = {isa = PBXFileReference; lastKnownFileType = sourcecode.swift; path = MyTutorialsView.swift; sourceTree = "<group>"; };
@@ -299,11 +291,11 @@
 		95BAF69822EF610F00D17323 /* NSManagedObjects */ = {
 			isa = PBXGroup;
 			children = (
+				B66778A123044BDF003EEBAB /* Progression.swift */,
 				95CD793522F0B6980080C407 /* Bookmark.swift */,
 				95BAF69B22EF628700D17323 /* Category.swift */,
 				95CD793B22F0BEF40080C407 /* Contents.swift */,
 				95BAF69922EF612100D17323 /* Domain.swift */,
-				B667789D2300705E003EEBAB /* Progression.swift */,
 			);
 			path = NSManagedObjects;
 			sourceTree = "<group>";
@@ -615,12 +607,8 @@
 				B6C0F0E022D624D400012839 /* VideoPlayerController.swift */,
 				B629AB4B22E60BD70037F4D8 /* CourseHeaderView.swift */,
 				B6C4F3D122E6ECA40087ED10 /* CheckmarkView.swift */,
-<<<<<<< HEAD
 				B60FF7BD23000ABD00F36B32 /* CardView.swift */,
 				B60FF7C52300143200F36B32 /* ProgressBarView.swift */,
-=======
-				B667789F2300CFFF003EEBAB /* ProgressBarView.swift */,
->>>>>>> 9221ffd4
 			);
 			path = Shared;
 			sourceTree = "<group>";
@@ -831,7 +819,7 @@
 				95A4513522E224B500D24E56 /* UserMC.swift in Sources */,
 				B60FF7BE23000ABD00F36B32 /* CardView.swift in Sources */,
 				B6C0F0CF22D5D3EE00012839 /* TabNavView.swift in Sources */,
-				B667789E2300705E003EEBAB /* Progression.swift in Sources */,
+				B66778A223044BDF003EEBAB /* Progression.swift in Sources */,
 				B6DF2F9122CA00820081A3A3 /* Request.swift in Sources */,
 				B62B9A8022DF76A500122CE8 /* LoginView.swift in Sources */,
 				B6D7DC3122C79743006DD325 /* SceneDelegate.swift in Sources */,
@@ -869,7 +857,6 @@
 				B629AB4C22E60BD70037F4D8 /* CourseHeaderView.swift in Sources */,
 				B63834C122DFD2E60096D9F8 /* ContentDetailsMC.swift in Sources */,
 				B6FC15D722CB817C0078CEDB /* BookmarksService.swift in Sources */,
-				B66778A02300CFFF003EEBAB /* ProgressBarView.swift in Sources */,
 				B62B9A7E22DF769000122CE8 /* Constants.swift in Sources */,
 				B6D8EB2122CBA7FE00DE29AF /* DomainsRequest.swift in Sources */,
 				B6D8EB2522CBA85300DE29AF /* ProgressionsService.swift in Sources */,
