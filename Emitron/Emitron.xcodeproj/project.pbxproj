--- conflicted
+++ resolved
@@ -18,14 +18,10 @@
 		95CD793C22F0BEF40080C407 /* Contents.swift in Sources */ = {isa = PBXBuildFile; fileRef = 95CD793B22F0BEF40080C407 /* Contents.swift */; };
 		95EB241E22F6E5D100A39072 /* ContentSummaryModel+Extensions.swift in Sources */ = {isa = PBXBuildFile; fileRef = 95EB241D22F6E5D100A39072 /* ContentSummaryModel+Extensions.swift */; };
 		9B04B462E926326C5C109756 /* Pods_Emitron.framework in Frameworks */ = {isa = PBXBuildFile; fileRef = C7348A1A1FE3CBB7B4F2E8E5 /* Pods_Emitron.framework */; };
-<<<<<<< HEAD
 		B595653323018AC200A3FF44 /* TitleDetailView.swift in Sources */ = {isa = PBXBuildFile; fileRef = B595653223018AC200A3FF44 /* TitleDetailView.swift */; };
-		B59565352306D86B00A3FF44 /* ProgressBarView.swift in Sources */ = {isa = PBXBuildFile; fileRef = B59565342306D86A00A3FF44 /* ProgressBarView.swift */; };
-=======
-		B595653B23094CB100A3FF44 /* ProgressBarView.swift in Sources */ = {isa = PBXBuildFile; fileRef = B595653A23094CB100A3FF44 /* ProgressBarView.swift */; };
 		B595653D23094E3200A3FF44 /* ProgressionsMC.swift in Sources */ = {isa = PBXBuildFile; fileRef = B595653C23094E3100A3FF44 /* ProgressionsMC.swift */; };
 		B595653F230953EF00A3FF44 /* BookmarksMC.swift in Sources */ = {isa = PBXBuildFile; fileRef = B595653E230953EF00A3FF44 /* BookmarksMC.swift */; };
->>>>>>> da993637
+		B59565422312DD4B00A3FF44 /* ProgressBarView.swift in Sources */ = {isa = PBXBuildFile; fileRef = B59565342306D86A00A3FF44 /* ProgressBarView.swift */; };
 		B60612B922CCE352007FC852 /* Parameters.swift in Sources */ = {isa = PBXBuildFile; fileRef = B60612B822CCE352007FC852 /* Parameters.swift */; };
 		B60FF7BE23000ABD00F36B32 /* CardView.swift in Sources */ = {isa = PBXBuildFile; fileRef = B60FF7BD23000ABD00F36B32 /* CardView.swift */; };
 		B621DD3922F5CB9A00A1F27A /* VideoModel+DownloadTest.json in Resources */ = {isa = PBXBuildFile; fileRef = B621DD3622F5CB9A00A1F27A /* VideoModel+DownloadTest.json */; };
@@ -144,14 +140,10 @@
 		95CD793B22F0BEF40080C407 /* Contents.swift */ = {isa = PBXFileReference; lastKnownFileType = sourcecode.swift; path = Contents.swift; sourceTree = "<group>"; };
 		95EB241D22F6E5D100A39072 /* ContentSummaryModel+Extensions.swift */ = {isa = PBXFileReference; fileEncoding = 4; lastKnownFileType = sourcecode.swift; path = "ContentSummaryModel+Extensions.swift"; sourceTree = "<group>"; };
 		9C58877F67D1B0DCFE8C0308 /* Pods-Emitron.debug.xcconfig */ = {isa = PBXFileReference; includeInIndex = 1; lastKnownFileType = text.xcconfig; name = "Pods-Emitron.debug.xcconfig"; path = "Target Support Files/Pods-Emitron/Pods-Emitron.debug.xcconfig"; sourceTree = "<group>"; };
-<<<<<<< HEAD
 		B595653223018AC200A3FF44 /* TitleDetailView.swift */ = {isa = PBXFileReference; lastKnownFileType = sourcecode.swift; path = TitleDetailView.swift; sourceTree = "<group>"; };
 		B59565342306D86A00A3FF44 /* ProgressBarView.swift */ = {isa = PBXFileReference; fileEncoding = 4; lastKnownFileType = sourcecode.swift; path = ProgressBarView.swift; sourceTree = "<group>"; };
-=======
-		B595653A23094CB100A3FF44 /* ProgressBarView.swift */ = {isa = PBXFileReference; fileEncoding = 4; lastKnownFileType = sourcecode.swift; path = ProgressBarView.swift; sourceTree = "<group>"; };
 		B595653C23094E3100A3FF44 /* ProgressionsMC.swift */ = {isa = PBXFileReference; lastKnownFileType = sourcecode.swift; path = ProgressionsMC.swift; sourceTree = "<group>"; };
 		B595653E230953EF00A3FF44 /* BookmarksMC.swift */ = {isa = PBXFileReference; lastKnownFileType = sourcecode.swift; path = BookmarksMC.swift; sourceTree = "<group>"; };
->>>>>>> da993637
 		B60612B822CCE352007FC852 /* Parameters.swift */ = {isa = PBXFileReference; lastKnownFileType = sourcecode.swift; path = Parameters.swift; sourceTree = "<group>"; };
 		B60FF7BD23000ABD00F36B32 /* CardView.swift */ = {isa = PBXFileReference; fileEncoding = 4; lastKnownFileType = sourcecode.swift; path = CardView.swift; sourceTree = "<group>"; };
 		B621DD3622F5CB9A00A1F27A /* VideoModel+DownloadTest.json */ = {isa = PBXFileReference; fileEncoding = 4; lastKnownFileType = text.json; path = "VideoModel+DownloadTest.json"; sourceTree = "<group>"; };
@@ -623,11 +615,7 @@
 				B629AB4B22E60BD70037F4D8 /* CourseHeaderView.swift */,
 				B6C4F3D122E6ECA40087ED10 /* CheckmarkView.swift */,
 				B60FF7BD23000ABD00F36B32 /* CardView.swift */,
-<<<<<<< HEAD
 				B59565342306D86A00A3FF44 /* ProgressBarView.swift */,
-=======
-				B595653A23094CB100A3FF44 /* ProgressBarView.swift */,
->>>>>>> da993637
 			);
 			path = Shared;
 			sourceTree = "<group>";
@@ -844,11 +832,7 @@
 				B6DF2F9122CA00820081A3A3 /* Request.swift in Sources */,
 				B62B9A8022DF76A500122CE8 /* LoginView.swift in Sources */,
 				B6D7DC3122C79743006DD325 /* SceneDelegate.swift in Sources */,
-<<<<<<< HEAD
-				B59565352306D86B00A3FF44 /* ProgressBarView.swift in Sources */,
-=======
 				B595653F230953EF00A3FF44 /* BookmarksMC.swift in Sources */,
->>>>>>> da993637
 				B6DF2FC822CA862C0081A3A3 /* SingleSignOnResponse.swift in Sources */,
 				B6D8EB2922CBA93D00DE29AF /* VideosService.swift in Sources */,
 				B6FC15C722CB55DB0078CEDB /* JSONAPIErrorSource.swift in Sources */,
@@ -914,10 +898,10 @@
 				B6D4529C22CAB67900BFB812 /* Date+Extensions.swift in Sources */,
 				B6C4F3BD22E668FC0087ED10 /* FiltersView.swift in Sources */,
 				9535A50122D657C6000DA861 /* CoreDataStack.swift in Sources */,
-				B595653B23094CB100A3FF44 /* ProgressBarView.swift in Sources */,
 				95BAF69722EF5FB200D17323 /* Emitron.xcdatamodeld in Sources */,
 				B6FC15D022CB61350078CEDB /* Dictionary+Extensions.swift in Sources */,
 				B6FC15C322CB55CC0078CEDB /* JSONAPIRelationship.swift in Sources */,
+				B59565422312DD4B00A3FF44 /* ProgressBarView.swift in Sources */,
 				B6DF2F9A22CA05230081A3A3 /* CategoryModel.swift in Sources */,
 				B6C4F3D722E6EE5B0087ED10 /* Filter.swift in Sources */,
 				B621DD5122F5EEC500A1F27A /* DataManager.swift in Sources */,
