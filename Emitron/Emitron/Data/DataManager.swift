// Copyright (c) 2019 Razeware LLC
//
// Permission is hereby granted, free of charge, to any person obtaining a copy
// of this software and associated documentation files (the "Software"), to deal
// in the Software without restriction, including without limitation the rights
// to use, copy, modify, merge, publish, distribute, sublicense, and/or sell
// copies of the Software, and to permit persons to whom the Software is
// furnished to do so, subject to the following conditions:
//
// The above copyright notice and this permission notice shall be included in
// all copies or substantial portions of the Software.
//
// Notwithstanding the foregoing, you may not use, copy, modify, merge, publish,
// distribute, sublicense, create a derivative work, and/or sell copies of the
// Software in any work that is designed, intended, or marketed for pedagogical or
// instructional purposes related to programming, coding, application development,
// or information technology.  Permission for such use, copying, modification,
// merger, publication, distribution, sublicensing, creation of derivative works,
// or sale is expressly withheld.
//
// THE SOFTWARE IS PROVIDED "AS IS", WITHOUT WARRANTY OF ANY KIND, EXPRESS OR
// IMPLIED, INCLUDING BUT NOT LIMITED TO THE WARRANTIES OF MERCHANTABILITY,
// FITNESS FOR A PARTICULAR PURPOSE AND NONINFRINGEMENT. IN NO EVENT SHALL THE
// AUTHORS OR COPYRIGHT HOLDERS BE LIABLE FOR ANY CLAIM, DAMAGES OR OTHER
// LIABILITY, WHETHER IN AN ACTION OF CONTRACT, TORT OR OTHERWISE, ARISING FROM,
// OUT OF OR IN CONNECTION WITH THE SOFTWARE OR THE USE OR OTHER DEALINGS IN
// THE SOFTWARE.

import UIKit
import Combine

final class DataManager: ObservableObject {

  // MARK: - Properties
  // Initialiser Arguments
  let persistenceStore: PersistenceStore
  let downloadService: DownloadService
  let sessionController: SessionController
  let messageBus: MessageBus
  let settingsManager: SettingsManager

  private (set) var sessionControllerSubscription: AnyCancellable!

  // Persisted information
  private (set) var domainRepository: DomainRepository!
  private (set) var categoryRepository: CategoryRepository!
  var filters: Filters
  
  // Cached data
  var dataCache = DataCache()
  private (set) var repository: Repository!
  
  // Content repositories
  private (set) var bookmarkRepository: BookmarkRepository!
  private (set) var completedRepository: CompletedRepository!
  private (set) var inProgressRepository: InProgressRepository!
  private (set) var libraryRepository: LibraryRepository!
  private (set) var downloadRepository: DownloadRepository!
  
  // Services
  private (set) var syncEngine: SyncEngine!

  private var domainsSubscriber: AnyCancellable?
  private var categoriesSubsciber: AnyCancellable?

  // MARK: - Initializers
  init(sessionController: SessionController,
       persistenceStore: PersistenceStore,
       downloadService: DownloadService,
       messageBus: MessageBus,
       settingsManager: SettingsManager) {
    
    self.downloadService = downloadService
    self.persistenceStore = persistenceStore
    self.sessionController = sessionController
    self.messageBus = messageBus
    self.settingsManager = settingsManager
    self.filters = Filters(settingsManager: settingsManager)
    
    sessionControllerSubscription = sessionController.objectWillChange.sink { [weak self] in
      guard let self = self else { return }
      self.rebuildRepositories()
    }
    
    rebuildRepositories()
  }
  
  private func rebuildRepositories() {
    // We're all changing—let's announce it
    objectWillChange.send()
    
    // Empty the caches
    dataCache = DataCache()
<<<<<<< HEAD
=======
    filters = Filters(settingsManager: settingsManager)
>>>>>>> 6aef79aa
    
    repository = Repository(persistenceStore: persistenceStore, dataCache: dataCache)
    
    let contentsService = ContentsService(client: sessionController.client)
    let bookmarksService = BookmarksService(client: sessionController.client)
    let progressionsService = ProgressionsService(client: sessionController.client)
    let libraryService = ContentsService(client: sessionController.client)
    let domainsService = DomainsService(client: sessionController.client)
    let categoriesService = CategoriesService(client: sessionController.client)
    let watchStatsService = WatchStatsService(client: sessionController.client)
    
    syncEngine = SyncEngine(
      persistenceStore: persistenceStore,
      repository: repository,
      bookmarksService: bookmarksService,
      progressionsService: progressionsService,
      watchStatsService: watchStatsService
    )
    
    bookmarkRepository = BookmarkRepository(repository: repository, contentsService: contentsService, downloadAction: downloadService, syncAction: syncEngine, serviceAdapter: bookmarksService, messageBus: messageBus, settingsManager: settingsManager, sessionController: sessionController)
  
    completedRepository = CompletedRepository(repository: repository, contentsService: contentsService, downloadAction: downloadService, syncAction: syncEngine, serviceAdapter: progressionsService, messageBus: messageBus, settingsManager: settingsManager, sessionController: sessionController)
    inProgressRepository = InProgressRepository(repository: repository, contentsService: contentsService, downloadAction: downloadService, syncAction: syncEngine, serviceAdapter: progressionsService, messageBus: messageBus, settingsManager: settingsManager, sessionController: sessionController)
    
<<<<<<< HEAD
    libraryRepository = LibraryRepository(repository: repository, contentsService: contentsService, downloadAction: downloadService, syncAction: syncEngine, serviceAdapter: libraryService, filters: filters)
=======
    libraryRepository = LibraryRepository(repository: repository, contentsService: contentsService, downloadAction: downloadService, syncAction: syncEngine, serviceAdapter: libraryService, messageBus: messageBus, settingsManager: settingsManager, sessionController: sessionController)
>>>>>>> 6aef79aa
    
    downloadRepository = DownloadRepository(repository: repository, contentsService: contentsService, downloadService: downloadService, syncAction: syncEngine, messageBus: messageBus, settingsManager: settingsManager, sessionController: sessionController)
    
    domainRepository = DomainRepository(repository: repository, service: domainsService)
    domainsSubscriber = domainRepository.$domains.sink { domains in
      self.filters.updatePlatformFilters(for: domains)
    }
    
    categoryRepository = CategoryRepository(repository: repository, service: categoriesService)
    categoriesSubsciber = categoryRepository.$categories.sink { categories in
      self.filters.updateCategoryFilters(for: categories)
    }
  }
}<|MERGE_RESOLUTION|>--- conflicted
+++ resolved
@@ -91,11 +91,7 @@
     
     // Empty the caches
     dataCache = DataCache()
-<<<<<<< HEAD
-=======
     filters = Filters(settingsManager: settingsManager)
->>>>>>> 6aef79aa
-    
     repository = Repository(persistenceStore: persistenceStore, dataCache: dataCache)
     
     let contentsService = ContentsService(client: sessionController.client)
@@ -118,12 +114,8 @@
   
     completedRepository = CompletedRepository(repository: repository, contentsService: contentsService, downloadAction: downloadService, syncAction: syncEngine, serviceAdapter: progressionsService, messageBus: messageBus, settingsManager: settingsManager, sessionController: sessionController)
     inProgressRepository = InProgressRepository(repository: repository, contentsService: contentsService, downloadAction: downloadService, syncAction: syncEngine, serviceAdapter: progressionsService, messageBus: messageBus, settingsManager: settingsManager, sessionController: sessionController)
-    
-<<<<<<< HEAD
-    libraryRepository = LibraryRepository(repository: repository, contentsService: contentsService, downloadAction: downloadService, syncAction: syncEngine, serviceAdapter: libraryService, filters: filters)
-=======
+
     libraryRepository = LibraryRepository(repository: repository, contentsService: contentsService, downloadAction: downloadService, syncAction: syncEngine, serviceAdapter: libraryService, messageBus: messageBus, settingsManager: settingsManager, sessionController: sessionController)
->>>>>>> 6aef79aa
     
     downloadRepository = DownloadRepository(repository: repository, contentsService: contentsService, downloadService: downloadService, syncAction: syncEngine, messageBus: messageBus, settingsManager: settingsManager, sessionController: sessionController)
     
