--- conflicted
+++ resolved
@@ -93,12 +93,8 @@
   // I think this is a bug.
   @EnvironmentObject private var sessionController: SessionController
   @EnvironmentObject private var tabViewModel: TabViewModel
-<<<<<<< HEAD
-
-=======
   @EnvironmentObject private var downloadService: DownloadService
   
->>>>>>> 77be7087
   private let inProgressRepository: InProgressRepository
   private let completedRepository: CompletedRepository
   private let bookmarkRepository: BookmarkRepository
