--- conflicted
+++ resolved
@@ -50,23 +50,14 @@
       if isOn {
         ZStack(alignment: .center) {
           Rectangle()
-<<<<<<< HEAD
+
             .frame(maxWidth: outerSide, maxHeight: outerSide)
-            .foregroundColor(Color.appGreen)
+            .foregroundColor(Color.accent)
           
           Image("checkmark")
             .resizable()
             .frame(maxWidth: innerSide-1, maxHeight: innerSide+1)
-            .foregroundColor(Color.white)
-=======
-            .frame(maxWidth: 20, maxHeight: 20)
-            .foregroundColor(Color.accent)
-          
-          Image("checkmark")
-            .resizable()
-            .frame(maxWidth: 15, maxHeight: 17)
             .foregroundColor(Color.buttonText)
->>>>>>> d78ab9c8
         }
         .cornerRadius(outerRadius)
       } else {
