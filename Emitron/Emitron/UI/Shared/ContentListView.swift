/// Copyright (c) 2019 Razeware LLC
///
/// Permission is hereby granted, free of charge, to any person obtaining a copy
/// of this software and associated documentation files (the "Software"), to deal
/// in the Software without restriction, including without limitation the rights
/// to use, copy, modify, merge, publish, distribute, sublicense, and/or sell
/// copies of the Software, and to permit persons to whom the Software is
/// furnished to do so, subject to the following conditions:
///
/// The above copyright notice and this permission notice shall be included in
/// all copies or substantial portions of the Software.
///
/// Notwithstanding the foregoing, you may not use, copy, modify, merge, publish,
/// distribute, sublicense, create a derivative work, and/or sell copies of the
/// Software in any work that is designed, intended, or marketed for pedagogical or
/// instructional purposes related to programming, coding, application development,
/// or information technology.  Permission for such use, copying, modification,
/// merger, publication, distribution, sublicensing, creation of derivative works,
/// or sale is expressly withheld.
///
/// THE SOFTWARE IS PROVIDED "AS IS", WITHOUT WARRANTY OF ANY KIND, EXPRESS OR
/// IMPLIED, INCLUDING BUT NOT LIMITED TO THE WARRANTIES OF MERCHANTABILITY,
/// FITNESS FOR A PARTICULAR PURPOSE AND NONINFRINGEMENT. IN NO EVENT SHALL THE
/// AUTHORS OR COPYRIGHT HOLDERS BE LIABLE FOR ANY CLAIM, DAMAGES OR OTHER
/// LIABILITY, WHETHER IN AN ACTION OF CONTRACT, TORT OR OTHERWISE, ARISING FROM,
/// OUT OF OR IN CONNECTION WITH THE SOFTWARE OR THE USE OR OTHER DEALINGS IN
/// THE SOFTWARE.

import SwiftUI

private struct Layout {
  static let sidePadding: CGFloat = 18
  static let heightDivisor: CGFloat = 3
}

enum ContentScreen {
  case library, downloads, myTutorials, tips

  var titleMessage: String {
    switch self {
    // TODO: maybe this should be a func instead & we can pass in the actual search criteria here
    case .library: return "We couldn't find anything meeting the search criteria."
    case .downloads: return "You haven't downloaded any tutorials yet."
    case .myTutorials: return "You haven't started any tutorials yet."
    case .tips: return "Swipe left to delete a download."
    }
  }

  var detailMesage: String? {
    switch self {
    case .library: return "Try removing some filters or checking your \n WiFi settings."
    case .tips: return "Swipe on your downloads to remove them."
    default: return nil
    }
  }

  var buttonText: String? {
    switch self {
    case .downloads: return "Explore Tutorials"
    case .tips: return "Got it!"
    default: return "Reload"
    }
  }

  var buttonIconName: String? {
    switch self {
    case .downloads, .tips: return "arrowGreen"
    case .myTutorials: return "arrowRed"
    default: return nil
    }
  }

  var buttonColor: Color? {
    switch self {
    case .downloads, .tips: return .appGreen
    case .myTutorials: return .copper
    default: return nil
    }
  }
}

struct ContentListView: View {

  @State var showHudView: Bool = false
  @State var hudOption: HudOption = .success
  var downloadsMC: DownloadsMC

  @State var contentScreen: ContentScreen
  @State var isPresenting: Bool = false
  var contents: [ContentDetailsModel] = []
  var bgColor: Color
  @State var selectedMC: ContentSummaryMC?
  @EnvironmentObject var contentsMC: ContentsMC
  var headerView: AnyView?
  var dataState: DataState
  var totalContentNum: Int
  var callback: ((DownloadsAction, ContentDetailsModel) -> Void)?

  var body: some View {
    contentView
    .hud(isShowing: $showHudView, hudOption: $hudOption) {
      self.showHudView = false
    }
  }

  private var listView: some View {
    List {
      if headerView != nil {
        Section(header: headerView) {
          if contentScreen == .downloads {
            cardsTableViewWithDelete
          } else {
            cardTableNavView
          }
          loadMoreView
        }.listRowInsets(EdgeInsets())
      } else {
        if contentScreen == .downloads {
          cardsTableViewWithDelete
        } else {
          cardTableNavView
        }
        loadMoreView
      }
    }
  }

  private var loadMoreView: AnyView? {
    if totalContentNum > contents.count {
      return AnyView(
        // HACK: To put it in the middle we have to wrap it in Geometry Reader
        GeometryReader { geometry in
          ActivityIndicator()
            .onAppear {
              self.contentsMC.loadMore()
          }
        }
      )
    } else {
      return nil
    }
  }

  private var contentView: AnyView {
    switch dataState {
    case .initial,
         .loading where contents.isEmpty:
      return AnyView(loadingView)
    case .hasData where contents.isEmpty:
      return AnyView(emptyView)
    case .hasData,
         .loading where !contents.isEmpty:
      return AnyView(listView)
    case .failed:
      return AnyView(failedView)
    default:
      return AnyView(emptyView)
    }
  }
  
  private var failedView: some View {
    VStack {
      headerView

      Spacer()

      Text("Something went wrong.")
        .font(.uiTitle2)
        .foregroundColor(.appBlack)
        .multilineTextAlignment(.center)
        .padding([.leading, .trailing, .bottom], 20)

      Text("Please try again.")
        .font(.uiLabel)
        .foregroundColor(.battleshipGrey)
        .multilineTextAlignment(.center)
        .padding([.leading, .trailing], 20)
      
      Spacer()
      
      reloadButton
        .padding([.leading, .trailing, .bottom], 20)
    }
  }

  private var cardTableNavView: some View {
    let guardpost = Guardpost.current
    let user = guardpost.currentUser

    return
      ForEach(contents, id: \.id) { partialContent in

        NavigationLink(destination:
          ContentListingView(content: partialContent, user: user!, downloadsMC: self.downloadsMC))
        {
          self.cardView(content: partialContent, onRightTap: { success in
            if success {
              self.callback?(.save, partialContent)
            } else {
              if self.showHudView {
                self.showHudView.toggle()
              }

              self.hudOption = success ? .success : .error
              self.showHudView = true
            }
          })
            .padding([.leading], 20)
            .padding([.top, .bottom], 10)
        }
      }
      .listRowBackground(self.bgColor)
      .listRowInsets(EdgeInsets(top: 0, leading: 0, bottom: 0, trailing: 10))
      .background(self.bgColor)
  }

  //TODO: Definitely not the cleanest solution to have almost a duplicate of the above variable, but couldn't find a better one
  private var cardsTableViewWithDelete: some View {
    let guardpost = Guardpost.current
    let user = guardpost.currentUser

    return
      ForEach(contents, id: \.id) { partialContent in

        NavigationLink(destination:
          ContentListingView(content: partialContent, user: user!, downloadsMC: self.downloadsMC))
        {
          self.cardView(content: partialContent, onRightTap: { success in
            if success {
              self.callback?(.save, partialContent)
            } else {
              if self.showHudView {
                self.showHudView.toggle()
              }

              self.hudOption = success ? .success : .error
              self.showHudView = true
            }
          })
            .padding([.leading], 20)
            .padding([.top, .bottom], 10)
        }
      }
      .onDelete(perform: self.delete)
      .listRowBackground(self.bgColor)
      .listRowInsets(EdgeInsets(top: 0, leading: 0, bottom: 0, trailing: 10))
      .background(self.bgColor)
  }

  private func cardView(content: ContentDetailsModel, onRightTap: ((Bool) -> Void)?) -> some View {
    let viewModel = CardViewModel.transform(content, cardViewType: .default)

    return CardView(model: viewModel,
                    contentScreen: contentScreen,
                    onRightIconTap: onRightTap).environmentObject(self.downloadsMC)
  }

  private var emptyView: some View {
    VStack {
      headerView

      Spacer()

      Text(contentScreen.titleMessage)
        .font(.uiTitle2)
        .foregroundColor(.appBlack)
        .multilineTextAlignment(.center)
        .padding([.leading, .trailing, .bottom], 20)

      Text(contentScreen.detailMesage ?? "")
        .font(.uiLabel)
        .foregroundColor(.battleshipGrey)
        .multilineTextAlignment(.center)
        .padding([.leading, .trailing], 20)
      
      Spacer()
    }
  }
<<<<<<< HEAD
=======
  
  private var loadingView: some View {
    VStack {
      headerView
      Spacer()
      loadMoreView
    }
  }
  
  private var reloadButton: AnyView? {

    let button = MainButtonView(title: "Reload", type: .primary(withArrow: false)) {
      self.contentsMC.reloadContents()
    }

    return AnyView(button)
  }
>>>>>>> a6c2a0cc

  private func loadMoreContents() {
    contentsMC.loadMore()
  }

  func delete(at offsets: IndexSet) {
    guard let index = offsets.first else { return }
    DispatchQueue.main.async {
      let content = self.contents[index]
      self.callback?(.delete, content)
    }
  }

  mutating func updateContents(with newContents: [ContentDetailsModel]) {
    self.contents = newContents
  }
}

#if DEBUG
struct ContentListView_Previews: PreviewProvider {
  static var previews: some View {
    return ContentListView(downloadsMC: DataManager.current!.downloadsMC, contentScreen: .library, contents: [], bgColor: .paleGrey, dataState: .hasData, totalContentNum: 5)
  }
}
#endif<|MERGE_RESOLUTION|>--- conflicted
+++ resolved
@@ -276,8 +276,6 @@
       Spacer()
     }
   }
-<<<<<<< HEAD
-=======
   
   private var loadingView: some View {
     VStack {
@@ -295,7 +293,6 @@
 
     return AnyView(button)
   }
->>>>>>> a6c2a0cc
 
   private func loadMoreContents() {
     contentsMC.loadMore()
