--- conflicted
+++ resolved
@@ -172,13 +172,8 @@
         .padding([.leading, .trailing, .bottom], 20)
 
       Text("Please try again.")
-<<<<<<< HEAD
         .font(.uiLabelBold)
-        .foregroundColor(.battleshipGrey)
-=======
-        .font(.uiLabel)
         .foregroundColor(.contentText)
->>>>>>> d78ab9c8
         .multilineTextAlignment(.center)
         .padding([.leading, .trailing], 20)
       
@@ -218,17 +213,11 @@
             .padding([.top, .bottom], 10)
         }
       }
-<<<<<<< HEAD
-      .listRowBackground(self.bgColor)
+      .listRowBackground(Color.backgroundColor)
       .listRowInsets(EdgeInsets(top: 0, leading: 0, bottom: 0, trailing: 0))
-      .background(self.bgColor)
+      .background(Color.backgroundColor)
       //HACK: to remove navigation chevrons
       .padding(.trailing, -38.0)
-=======
-      .listRowBackground(Color.backgroundColor)
-      .listRowInsets(EdgeInsets(top: 0, leading: 0, bottom: 0, trailing: 10))
-      .background(Color.backgroundColor)
->>>>>>> d78ab9c8
   }
 
   //TODO: Definitely not the cleanest solution to have almost a duplicate of the above variable, but couldn't find a better one
@@ -261,17 +250,11 @@
         }
       }
       .onDelete(perform: self.delete)
-<<<<<<< HEAD
-      .listRowBackground(self.bgColor)
+      .listRowBackground(Color.backgroundColor)
       .listRowInsets(EdgeInsets(top: 0, leading: 0, bottom: 0, trailing: 0))
-      .background(self.bgColor)
+      .background(Color.backgroundColor)
       //HACK: to remove navigation chevrons
       .padding(.trailing, -38.0)
-=======
-      .listRowBackground(Color.backgroundColor)
-      .listRowInsets(EdgeInsets(top: 0, leading: 0, bottom: 0, trailing: 10))
-      .background(Color.backgroundColor)
->>>>>>> d78ab9c8
   }
 
   private func cardView(content: ContentDetailsModel, onLeftTap: ((Bool) -> Void)?, onRightTap: (() -> Void)?) -> AnyView? {
@@ -294,13 +277,8 @@
         .padding([.leading, .trailing, .bottom], 20)
 
       Text(contentScreen.detailMesage ?? "")
-<<<<<<< HEAD
         .font(.uiLabelBold)
-        .foregroundColor(.battleshipGrey)
-=======
-        .font(.uiLabel)
         .foregroundColor(.contentText)
->>>>>>> d78ab9c8
         .multilineTextAlignment(.center)
         .padding([.leading, .trailing], 20)
       
