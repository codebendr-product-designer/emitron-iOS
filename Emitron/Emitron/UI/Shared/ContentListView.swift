--- conflicted
+++ resolved
@@ -111,12 +111,10 @@
 
   private var contentView: AnyView {
     // downlaods screen handles empty screen separately 
-<<<<<<< HEAD
+
     guard contentsVM.contentScreen != .downloads else {
       return AnyView(listView)
     }
-=======
->>>>>>> 0943cc7d
     
     switch contentsVM.state {
     case .initial,
