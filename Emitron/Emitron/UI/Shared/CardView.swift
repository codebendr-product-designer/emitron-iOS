--- conflicted
+++ resolved
@@ -28,10 +28,6 @@
 
 import SwiftUI
 
-<<<<<<< HEAD
-private struct Layout {
-  static let minCardWidth: CGFloat = 339
-=======
 enum CardViewType {
   case `default`
   case bookmark
@@ -50,49 +46,43 @@
   let imageType: ImageType
   let footnote: String
   let type: CardViewType
-  let progress: Double
+  let progress: CGFloat
 }
 
 // Transform data
 extension CardViewModel {
   static func transform(_ content: ContentDetailModel) -> CardViewModel? {
     let subtitle = content.domains.map { $0.name }.commaSeparatedString
+    let progress = CGFloat(content.progression?.percentComplete ?? 0)
     
     guard !subtitle.isEmpty,
       let imageURL = content.cardArtworkURL else { return nil }
     
-    let cardModel = CardViewModel(title: content.name, subtitle: subtitle, description: content.description, imageType: .url(imageURL), footnote: content.dateAndTimeString, type: .default, progress: 0.5)
+    let cardModel = CardViewModel(title: content.name, subtitle: subtitle, description: content.description, imageType: .url(imageURL), footnote: content.dateAndTimeString, type: .default, progress: progress)
     
     return cardModel
   }
->>>>>>> 7c13b672
 }
 
 struct CardView: View {
   
-<<<<<<< HEAD
-  @State var showProgressBar: Bool
-  @State private var uiImage: UIImage = #imageLiteral(resourceName: "loading")
-  let content: ContentDetailModel?
-=======
   @State private var image: UIImage = #imageLiteral(resourceName: "loading")
   private var model: CardViewModel
   
   init(model: CardViewModel) {
     self.model = model
   }
->>>>>>> 7c13b672
   
   //TODO - Multiline Text: There are some issues with giving views frames that result in .lineLimit(nil) not respecting the command, and
   // results in truncating the text
   var body: some View {
-    VStack {
+    VStack(alignment: .leading) {
       VStack(alignment: .leading) {
         HStack(alignment: .top) {
           VStack(alignment: .leading, spacing: 5) {
             
             Text(model.title)
-              .lineLimit(2)
+              .lineLimit(nil)
               .font(.uiTitle4)
             
             Text(model.subtitle)
@@ -134,31 +124,17 @@
             }
         }
       }
-<<<<<<< HEAD
-      
-      if showProgressBar {
-        self.showProgressBarView()
-      }
-    }
-      .padding([.leading, .trailing, .top], 15)
-      .padding([.bottom], 22)
-      .frame(minWidth: Layout.minCardWidth, minHeight: 184)
-      .background(Color.white)
-      .cornerRadius(6)
-      .shadow(color: Color.black.opacity(0.05), radius: 1, x: 0, y: 2)
-=======
       .padding([.leading, .trailing, .top, .bottom], 15)
       .frame(minHeight: 184)
       
       Spacer()
       
-      ProgressView(progress: 0.5)
+      ProgressBarView(progress: model.progress)
     }
-    .frame(minWidth: 339, minHeight: 200)
+    .frame(minWidth: 339, minHeight: 195)
     .background(Color.white)
     .cornerRadius(6)
     .shadow(color: Color.black.opacity(0.05), radius: 1, x: 0, y: 2)
->>>>>>> 7c13b672
   }
   
   private func download() {
@@ -183,33 +159,13 @@
       }
     }
   }
-  
-  private func showProgressBarView() -> AnyView {
-
-    let percentComplete = (content?.progression?.percentComplete ?? 0)/100.00
-    let width = Layout.minCardWidth * CGFloat(percentComplete)
-    
-    let stack = ZStack {
-      Spacer()
-      
-      Rectangle()
-        .frame(width: width, height: 2, alignment: .center)
-        .foregroundColor(.appGreen)
-    }
-
-    return AnyView(stack)
-  }
 }
 
 #if DEBUG
 struct CardView_Previews: PreviewProvider {
   static var previews: some View {
-<<<<<<< HEAD
-    CardView(showProgressBar: false, content: nil)
-=======
     let cardModel = CardViewModel.transform(ContentDetailModel.test)!
     return CardView(model: cardModel)
->>>>>>> 7c13b672
   }
 }
 #endif