--- conflicted
+++ resolved
@@ -71,18 +71,13 @@
 
 struct CardView: View {
   
-<<<<<<< HEAD
   @State private var image: UIImage = #imageLiteral(resourceName: "loading")
   private var model: CardViewModel
   
   init(model: CardViewModel) {
     self.model = model
   }
-=======
-  @State private var uiImage: UIImage = #imageLiteral(resourceName: "loading")
-  let content: ContentDetailModel?
->>>>>>> 9221ffd4
-  
+
   //TODO - Multiline Text: There are some issues with giving views frames that result in .lineLimit(nil) not respecting the command, and
   // results in truncating the text
   var body: some View {
@@ -91,34 +86,19 @@
         HStack(alignment: .top) {
           VStack(alignment: .leading, spacing: 5) {
             
-<<<<<<< HEAD
             Text(model.title)
               .font(.uiTitle4)
               .lineLimit(nil)
             
             Text(model.subtitle)
-=======
-            Text(content?.name ?? "")
-              .lineLimit(nil)
-              .font(.uiTitle4)
-            
-            Text(content?.domains.first?.name ?? "")
->>>>>>> 9221ffd4
               .font(.uiCaption)
               .lineLimit(nil)
               .foregroundColor(.battleshipGrey)
           }
-<<<<<<< HEAD
           
           Spacer()
                     
           Image(uiImage: image)
-=======
-          
-          Spacer()
-          
-          Image(uiImage: uiImage)
->>>>>>> 9221ffd4
             .resizable()
             .frame(width: 60, height: 60)
             .onAppear(perform: loadImage)
@@ -126,25 +106,15 @@
             .cornerRadius(6)
         }
         
-<<<<<<< HEAD
         Text(model.description)
           .font(.uiCaption)
           .lineLimit(5)
-=======
-        Text(content?.description ?? "")
-          .font(.uiCaption)
-          .lineLimit(nil)
->>>>>>> 9221ffd4
           .foregroundColor(.battleshipGrey)
         
         Spacer()
         
         HStack {
-<<<<<<< HEAD
           Text(model.footnote)
-=======
-          Text(content?.dateAndTimeString ?? "")
->>>>>>> 9221ffd4
             .font(.uiCaption)
             .lineLimit(1)
             .foregroundColor(.battleshipGrey)
@@ -156,7 +126,6 @@
             .frame(width: 19, height: 19)
             .onTapGesture {
               self.download()
-<<<<<<< HEAD
             }
         }
       }
@@ -168,19 +137,6 @@
       ProgressBarView(progress: model.progress)
     }
     .frame(minWidth: 339, minHeight: 195)
-=======
-          }
-        }
-      }
-      .padding([.leading, .trailing, .top, .bottom], 15)
-      .frame(minHeight: 185)
-      
-      Spacer()
-      
-      showProgressBarView()
-    }
-    .frame(minWidth: 339, minHeight: 196)
->>>>>>> 9221ffd4
     .background(Color.white)
     .cornerRadius(6)
     .shadow(color: Color.black.opacity(0.05), radius: 1, x: 0, y: 2)
@@ -208,34 +164,13 @@
       }
     }
   }
-<<<<<<< HEAD
-=======
-  
-  private func showProgressBarView() -> AnyView {
-    
-    guard let progression = content?.progression else {
-      return AnyView(ProgressBarView(progress:0))
-    }
-    
-    let percentComplete = progression.finished ? 1 : CGFloat(progression.percentComplete / 100)
-    let progressBar = ProgressBarView(progress: percentComplete)
-    
-    return AnyView(progressBar)
-  }
->>>>>>> 9221ffd4
 }
 
 #if DEBUG
 struct CardView_Previews: PreviewProvider {
-<<<<<<< HEAD
   static var previews: some View {
     let cardModel = CardViewModel.transform(ContentDetailModel.test, cardViewType: .default)!
     return CardView(model: cardModel)
-=======
-  
-  static var previews: some View {
-    CardView(content: nil)
->>>>>>> 9221ffd4
   }
 }
 #endif