// Copyright (c) 2019 Razeware LLC
//
// Permission is hereby granted, free of charge, to any person obtaining a copy
// of this software and associated documentation files (the "Software"), to deal
// in the Software without restriction, including without limitation the rights
// to use, copy, modify, merge, publish, distribute, sublicense, and/or sell
// copies of the Software, and to permit persons to whom the Software is
// furnished to do so, subject to the following conditions:
//
// The above copyright notice and this permission notice shall be included in
// all copies or substantial portions of the Software.
//
// Notwithstanding the foregoing, you may not use, copy, modify, merge, publish,
// distribute, sublicense, create a derivative work, and/or sell copies of the
// Software in any work that is designed, intended, or marketed for pedagogical or
// instructional purposes related to programming, coding, application development,
// or information technology.  Permission for such use, copying, modification,
// merger, publication, distribution, sublicensing, creation of derivative works,
// or sale is expressly withheld.
//
// THE SOFTWARE IS PROVIDED "AS IS", WITHOUT WARRANTY OF ANY KIND, EXPRESS OR
// IMPLIED, INCLUDING BUT NOT LIMITED TO THE WARRANTIES OF MERCHANTABILITY,
// FITNESS FOR A PARTICULAR PURPOSE AND NONINFRINGEMENT. IN NO EVENT SHALL THE
// AUTHORS OR COPYRIGHT HOLDERS BE LIABLE FOR ANY CLAIM, DAMAGES OR OTHER
// LIABILITY, WHETHER IN AN ACTION OF CONTRACT, TORT OR OTHERWISE, ARISING FROM,
// OUT OF OR IN CONNECTION WITH THE SOFTWARE OR THE USE OR OTHER DEALINGS IN
// THE SOFTWARE.

import SwiftUI

private extension CGFloat {
  static let filterButtonSide: CGFloat = 27
  static let searchFilterPadding: CGFloat = 15
  static let filterSpacing: CGFloat = 6
  static let filtersPaddingTop: CGFloat = 12
}

struct LibraryView: View {
  @ObservedObject var filters: Filters
  @ObservedObject var libraryRepository: LibraryRepository
  @State var filtersPresented: Bool = false

  var body: some View {
    contentView
      .navigationBarTitle(
        Text(String.library)
      )
      .sheet(isPresented: $filtersPresented) {
        FiltersView(libraryRepository: libraryRepository, filters: filters)
          .background(Color.backgroundColor)
      }
  }
  
  private var contentControlsSection: some View {
    VStack {
      searchAndFilterControls
        .padding(.top, 15)
      
      if !libraryRepository.currentAppliedFilters.isEmpty {
        filtersView
          .padding(.top, 10)
      }
      numberAndSortView
        .padding(.vertical, 10)
    }
      .padding(.horizontal, .sidePadding)
      .background(Color.backgroundColor)
  }

  private var searchField: some View {
    SearchFieldView(searchString: filters.searchStr) { searchString in
      filters.searchStr = searchString
      updateFilters()
    }
  }

  private var searchAndFilterControls: some View {
    HStack {
      searchField
      
      Spacer()

      Button(action: {
        filtersPresented = true
      }, label: {
        Image("filter")
          .foregroundColor(.iconButton)
          .frame(width: .filterButtonSide, height: .filterButtonSide)
      })
        .accessibility(label: Text("Filter Library"))
        .padding([.horizontal], .searchFilterPadding)
    }
  }

  private var numberAndSortView: some View {
    HStack {
<<<<<<< HEAD
      Text("\(libraryRepository.totalContentNum) \(Constants.tutorials.uppercased())")
=======
      Text("\(libraryRepository.totalContentNum) " + .tutorials)
>>>>>>> 222a9230
        .font(.uiLabelBold)
        .foregroundColor(.contentText)

      Spacer()

      Button(action: changeSort) {
        HStack {
          Image("sort")
            .foregroundColor(.textButtonText)

          Text(filters.sortFilter.name.uppercased())
            .font(.uiLabelBold)
            .foregroundColor(.textButtonText)
        }
      }
    }
  }

  private var filtersView: some View {
    ScrollView(.horizontal, showsIndicators: false) {
      HStack(alignment: .top, spacing: .filterSpacing) {
        if filters.applied.count > 1 {
          AppliedFilterTagButton(name: String.resetFilters, type: .destructive) {
            filters.removeAll()
            libraryRepository.filters = filters
          }
        }
        
        ForEach(filters.applied, id: \.self) { filter in
          AppliedFilterTagButton(name: filter.filterName, type: .default) {
            if filter.isSearch {
              filters.searchQuery = nil
            } else {
              filter.isOn.toggle()
              filters.all.update(with: filter)
            }
            filters.commitUpdates()
            libraryRepository.filters = filters
          }
        }
      }
        .padding([.horizontal], .sidePadding)
    }
      .padding([.horizontal], -.sidePadding)
  }

  private func updateFilters() {
    filters.searchQuery = filters.searchStr
    libraryRepository.filters = filters
  }

  private func changeSort() {
    filters.changeSortFilter()
    libraryRepository.filters = filters
  }

  private var contentView: some View {
    ContentListView(
      contentRepository: libraryRepository,
      downloadAction: DownloadService.current,
      contentScreen: .library,
      header: contentControlsSection
    )
  }
}<|MERGE_RESOLUTION|>--- conflicted
+++ resolved
@@ -94,11 +94,7 @@
 
   private var numberAndSortView: some View {
     HStack {
-<<<<<<< HEAD
-      Text("\(libraryRepository.totalContentNum) \(Constants.tutorials.uppercased())")
-=======
-      Text("\(libraryRepository.totalContentNum) " + .tutorials)
->>>>>>> 222a9230
+      Text("\(libraryRepository.totalContentNum) \(String.tutorials.uppercased())")
         .font(.uiLabelBold)
         .foregroundColor(.contentText)
 
