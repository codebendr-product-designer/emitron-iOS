/// Copyright (c) 2019 Razeware LLC
///
/// Permission is hereby granted, free of charge, to any person obtaining a copy
/// of this software and associated documentation files (the "Software"), to deal
/// in the Software without restriction, including without limitation the rights
/// to use, copy, modify, merge, publish, distribute, sublicense, and/or sell
/// copies of the Software, and to permit persons to whom the Software is
/// furnished to do so, subject to the following conditions:
///
/// The above copyright notice and this permission notice shall be included in
/// all copies or substantial portions of the Software.
///
/// Notwithstanding the foregoing, you may not use, copy, modify, merge, publish,
/// distribute, sublicense, create a derivative work, and/or sell copies of the
/// Software in any work that is designed, intended, or marketed for pedagogical or
/// instructional purposes related to programming, coding, application development,
/// or information technology.  Permission for such use, copying, modification,
/// merger, publication, distribution, sublicensing, creation of derivative works,
/// or sale is expressly withheld.
///
/// THE SOFTWARE IS PROVIDED "AS IS", WITHOUT WARRANTY OF ANY KIND, EXPRESS OR
/// IMPLIED, INCLUDING BUT NOT LIMITED TO THE WARRANTIES OF MERCHANTABILITY,
/// FITNESS FOR A PARTICULAR PURPOSE AND NONINFRINGEMENT. IN NO EVENT SHALL THE
/// AUTHORS OR COPYRIGHT HOLDERS BE LIABLE FOR ANY CLAIM, DAMAGES OR OTHER
/// LIABILITY, WHETHER IN AN ACTION OF CONTRACT, TORT OR OTHERWISE, ARISING FROM,
/// OUT OF OR IN CONNECTION WITH THE SOFTWARE OR THE USE OR OTHER DEALINGS IN
/// THE SOFTWARE.

import SwiftUI

private enum Layout {
  struct Padding {
    let overall: CGFloat = 12
    let textTrailing: CGFloat = 2
  }
  
  static let padding = Padding()
  static let cornerRadius: CGFloat = 9
  static let imageSize: CGFloat = 15
}

struct FiltersHeaderView: View {
  var filterGroup: FilterGroup
  @EnvironmentObject var filters: Filters
  
  @State var isExpanded: Bool = false
  
  var body: some View {
    VStack {
<<<<<<< HEAD
      HStack {
        Text(filterGroup.type.name)
          .foregroundColor(.appBlack)
          .font(.uiLabelBold)
          .padding([.trailing], Layout.padding.textTrailing)
        
        Spacer()
        
        Button(action: {
          self.isExpanded.toggle()
        }) {
          Text(isExpanded ? "Hide (\(numOfOnFilters))" : "Show (\(numOfOnFilters))")
            .foregroundColor(.battleshipGrey)
            .font(.uiLabelBold)
=======
      ZStack {
        ZStack {
          RoundedRectangle(cornerRadius: Layout.cornerRadius)
          .foregroundColor(Color.borderColor)
          .frame(minHeight: 50)
          
          RoundedRectangle(cornerRadius: Layout.cornerRadius-1.5)
          .foregroundColor(Color.listHeaderBackground)
          .frame(minHeight: 46)
          .padding(2)
        }
        
        HStack {
          Text(filterGroup.type.name)
            .foregroundColor(.titleText)
            .font(.uiLabel)
            .padding([.trailing], Layout.padding.textTrailing)
          
          Spacer()
          
          Button(action: {
            self.isExpanded.toggle()
          }) {
            Text(isExpanded ? "Hide (\(numOfOnFilters))" : "Show (\(numOfOnFilters))")
              .foregroundColor(.contentText)
              .font(.uiLabel)
          }
>>>>>>> d78ab9c8
        }
        .padding(.all, Layout.padding.overall)
      }
<<<<<<< HEAD
      .padding(.all, Layout.padding.overall)
      .background(Color.white)
      .cornerRadius(Layout.cornerRadius)
      .shadow(color: Color.black.opacity(0.05), radius: 1, x: 0, y: 2)
      .frame(height: 50)
=======
>>>>>>> d78ab9c8
      
      if isExpanded {
        expandedView
      }
    }
  }
  
  private var numOfOnFilters: Int {
    return filterGroup.filters.filter { $0.isOn }.count
  }
  
  private var expandedView: some View {
    return
      VStack(alignment: .leading, spacing: 12) {
        
        ForEach(Array(filterGroup.filters), id: \.self) { filter in
          TitleCheckmarkView(name: filter.filterName, isOn: filter.isOn, onChange: { change in
            filter.isOn.toggle()
            self.filters.all.update(with: filter)
            self.filters.commitUpdates()
          })
            .padding([.leading, .trailing], 10)
        }
    }
  }
}

#if DEBUG
struct FilterGroupView_Previews: PreviewProvider {
  static var previews: some View {
    let filters = Param.filters(for: [.difficulties(difficulties: [.beginner, .intermediate, .advanced])]).map { Filter(groupType: .difficulties, param: $0, isOn: false ) }
    return FiltersHeaderView(filterGroup: FilterGroup(type: .difficulties, filters: filters))
  }
}
#endif<|MERGE_RESOLUTION|>--- conflicted
+++ resolved
@@ -47,22 +47,6 @@
   
   var body: some View {
     VStack {
-<<<<<<< HEAD
-      HStack {
-        Text(filterGroup.type.name)
-          .foregroundColor(.appBlack)
-          .font(.uiLabelBold)
-          .padding([.trailing], Layout.padding.textTrailing)
-        
-        Spacer()
-        
-        Button(action: {
-          self.isExpanded.toggle()
-        }) {
-          Text(isExpanded ? "Hide (\(numOfOnFilters))" : "Show (\(numOfOnFilters))")
-            .foregroundColor(.battleshipGrey)
-            .font(.uiLabelBold)
-=======
       ZStack {
         ZStack {
           RoundedRectangle(cornerRadius: Layout.cornerRadius)
@@ -88,20 +72,11 @@
           }) {
             Text(isExpanded ? "Hide (\(numOfOnFilters))" : "Show (\(numOfOnFilters))")
               .foregroundColor(.contentText)
-              .font(.uiLabel)
+              .font(.uiLabelBold)
           }
->>>>>>> d78ab9c8
         }
         .padding(.all, Layout.padding.overall)
       }
-<<<<<<< HEAD
-      .padding(.all, Layout.padding.overall)
-      .background(Color.white)
-      .cornerRadius(Layout.cornerRadius)
-      .shadow(color: Color.black.opacity(0.05), radius: 1, x: 0, y: 2)
-      .frame(height: 50)
-=======
->>>>>>> d78ab9c8
       
       if isExpanded {
         expandedView
